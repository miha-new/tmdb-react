--- conflicted
+++ resolved
@@ -57,12 +57,8 @@
     });
   }
 
-<<<<<<< HEAD
   const apiUrl = process.env.API_URL;
   const url = new URL(path, apiUrl);
-=======
-  const url = new URL('https://api.themoviedb.org/3/');
->>>>>>> 0c82f36d
 
   try {
     const response = await fetch(url, {
